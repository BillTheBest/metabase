--- conflicted
+++ resolved
@@ -153,8 +153,7 @@
     (boolean (re-matches #"[a-z0-9!#$%&'*+/=?^_`{|}~-]+(?:\.[a-z0-9!#$%&'*+/=?^_`{|}~-]+)*@(?:[a-z0-9](?:[a-z0-9-]*[a-z0-9])?\.)+[a-z0-9](?:[a-z0-9-]*[a-z0-9])?"
                          (clojure.string/lower-case v)))))
 
-<<<<<<< HEAD
-(defn host-port-up? 
+(defn host-port-up?
   "Returns true if the port is active on a given host, false otherwise"
   [hostname port]
   (try
@@ -165,15 +164,15 @@
         true))
     (catch Exception _ false)))
 
-(defn host-up? 
+(defn host-up?
   "Returns true if the host given by hostname is reachable, false otherwise "
   [hostname]
-  (try 
+  (try
     (let [host-addr (. InetAddress getByName hostname)
           timeout 5000]
       (. host-addr isReachable timeout))
     (catch Exception _ false)))
-=======
+
 (defn rpartial
   "Like `partial`, but applies additional args *before* BOUND-ARGS.
    Inspired by [`-rpartial` from dash.el](https://github.com/magnars/dash.el#-rpartial-fn-rest-args)
@@ -182,5 +181,4 @@
     ((rpartial - 5) 8) -> (- 8 5) -> 3"
   [f & bound-args]
   (fn [& args]
-    (apply f (concat args bound-args))))
->>>>>>> f6073bd2
+    (apply f (concat args bound-args))))