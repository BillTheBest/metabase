(ns metabase.db.migrations
  "Clojure-land data migration definitions and fns for running them."
  (:require [clojure.tools.logging :as log]
            [korma.core :as k]
            [metabase.db :as db]
            [metabase.events.activity-feed :refer [activity-feed-topics]]
            (metabase.models [activity :refer [Activity]]
                             [card :refer [Card]]
                             [dashboard-card :refer [DashboardCard]]
                             [database :refer [Database]]
                             [field :refer [Field]]
                             [foreign-key :refer [ForeignKey]]
                             [table :refer [Table]]
                             [setting :as setting])
            [metabase.util :as u]))

;;; # Migration Helpers

(defn- migration-ran? [migration-name]
  (-> (k/select :data_migrations
                (k/aggregate (count :*) :count)
                (k/where {:id (name migration-name)}))
      first :count (> 0)))

(defn- run-migration-if-needed
  "Run migration defined by MIGRATION-VAR if needed.

     (run-migration-if-needed #'set-card-database-and-table-ids)"
  [migration-var]
  (let [migration-name (name (:name (meta migration-var)))]
    (when-not (migration-ran? migration-name)
      (log/info (format "Running data migration '%s'..." migration-name))
      (@migration-var)
      (k/insert "data_migrations"
                (k/values {:id        migration-name
                           :timestamp (u/new-sql-timestamp)}))
      (log/info "[ok]"))))

(def ^:private data-migrations (atom []))

(defmacro ^:private defmigration
  "Define a new data migration. This is just a simple wrapper around `defn-` that adds the resulting var to that `data-migrations` atom."
  [migration-name & body]
  `(do (defn- ~migration-name [] ~@body)
       (swap! data-migrations conj #'~migration-name)))

(defn run-all
  "Run all data migrations defined by `defmigration`."
  []
  (log/info "Running all necessary data migrations, this may take a minute.")
  (dorun (map run-migration-if-needed @data-migrations))
  (log/info "Finished running data migrations."))


;;; # Migration Definitions

;; Upgrade for the `Card` model when `:database_id`, `:table_id`, and `:query_type` were added and needed populating.
;;
;; This reads through all saved cards, extracts the JSON from the `:dataset_query`, and tries to populate
;; the values for `:database_id`, `:table_id`, and `:query_type` if possible.
(defmigration set-card-database-and-table-ids
  ;; only execute when `:database_id` column on all cards is `nil`
  (when (= 0 (:cnt (first (k/select Card (k/aggregate (count :*) :cnt) (k/where (not= :database_id nil))))))
    (doseq [{id :id {:keys [type] :as dataset-query} :dataset_query} (db/sel :many [Card :id :dataset_query])]
      (when type
        ;; simply resave the card with the dataset query which will automatically set the database, table, and type
        (db/upd Card id :dataset_query dataset-query)))))


;; Set the `:ssl` key in `details` to `false` for all existing MongoDB `Databases`.
;; UI was automatically setting `:ssl` to `true` for every database added as part of the auto-SSL detection.
;; Since Mongo did *not* support SSL, all existing Mongo DBs should actually have this key set to `false`.
(defmigration set-mongodb-databases-ssl-false
  (doseq [{:keys [id details]} (db/sel :many :fields [Database :id :details] :engine "mongo")]
    (db/upd Database id, :details (assoc details :ssl false))))


;; Set default values for :schema in existing tables now that we've added the column
;; That way sync won't get confused next time around
(defmigration set-default-schemas
  (doseq [[engine default-schema] [["postgres" "public"]
                                   ["h2"       "PUBLIC"]]]
    (k/update Table
              (k/set-fields {:schema default-schema})
              (k/where      {:schema nil
                             :db_id  [in (k/subselect Database
                                                      (k/fields :id)
                                                      (k/where {:engine engine}))]}))))


;; Populate the initial value for the `:admin-email` setting for anyone who hasn't done it yet
(defmigration set-admin-email
  (when-not (setting/get :admin-email)
    (when-let [email (db/sel :one :field ['User :email] (k/where {:is_superuser true :is_active true}))]
      (setting/set :admin-email email))))


;; Remove old `database-sync` activity feed entries
(defmigration remove-database-sync-activity-entries
  (when-not (contains? activity-feed-topics :database-sync-begin)
    (k/delete Activity
      (k/where {:topic "database-sync"}))))


;; Clean up duplicate FK entries
(defmigration remove-duplicate-fk-entries
  (let [existing-fks (db/sel :many ForeignKey)
        grouped-fks  (group-by #(str (:origin_id %) "_" (:destination_id %)) existing-fks)]
    (doseq [[k fks] grouped-fks]
      (when (< 1 (count fks))
        (log/debug "Removing duplicate FK entries for" k)
        (doseq [duplicate-fk (drop-last fks)]
          (db/del ForeignKey :id (:id duplicate-fk)))))))


<<<<<<< HEAD
;; Migrate dashboards to the new grid
;; NOTE: this scales the dashboards by 4x in the Y-scale and 3x in the X-scale
(defmigration update-dashboards-to-new-grid
  (doseq [{:keys [id row col sizeX sizeY]} (db/sel :many DashboardCard)]
    (k/update DashboardCard
      (k/set-fields {:row   (when row (* row 4))
                     :col   (when col (* col 3))
                     :sizeX (when sizeX (* sizeX 3))
                     :sizeY (when sizeY (* sizeY 4))})
      (k/where {:id id}))))
=======
;; migrate data to new visibility_type column on field
(defmigration migrate-field-visibility-type
  (when (< 0 (:cnt (first (k/select Field (k/aggregate (count :*) :cnt) (k/where (= :visibility_type "unset"))))))
    ;; start by marking all inactive fields as :retired
    (k/update Field
      (k/set-fields {:visibility_type "retired"})
      (k/where      {:visibility_type "unset"
                     :active          false}))
    ;; anything that is active with field_type = :sensitive gets visibility_type :sensitive
    (k/update Field
      (k/set-fields {:visibility_type "sensitive"})
      (k/where      {:visibility_type "unset"
                     :active          true
                     :field_type      "sensitive"}))
    ;; if field is active but preview_display = false then it becomes :details-only
    (k/update Field
      (k/set-fields {:visibility_type "details-only"})
      (k/where      {:visibility_type "unset"
                     :active          true
                     :preview_display false}))
    ;; everything else should end up as a :normal field
    (k/update Field
      (k/set-fields {:visibility_type "normal"})
      (k/where      {:visibility_type "unset"
                     :active          true}))))
>>>>>>> a7e52261
<|MERGE_RESOLUTION|>--- conflicted
+++ resolved
@@ -113,7 +113,6 @@
           (db/del ForeignKey :id (:id duplicate-fk)))))))
 
 
-<<<<<<< HEAD
 ;; Migrate dashboards to the new grid
 ;; NOTE: this scales the dashboards by 4x in the Y-scale and 3x in the X-scale
 (defmigration update-dashboards-to-new-grid
@@ -124,7 +123,8 @@
                      :sizeX (when sizeX (* sizeX 3))
                      :sizeY (when sizeY (* sizeY 4))})
       (k/where {:id id}))))
-=======
+
+
 ;; migrate data to new visibility_type column on field
 (defmigration migrate-field-visibility-type
   (when (< 0 (:cnt (first (k/select Field (k/aggregate (count :*) :cnt) (k/where (= :visibility_type "unset"))))))
@@ -149,5 +149,4 @@
     (k/update Field
       (k/set-fields {:visibility_type "normal"})
       (k/where      {:visibility_type "unset"
-                     :active          true}))))
->>>>>>> a7e52261
+                     :active          true}))))