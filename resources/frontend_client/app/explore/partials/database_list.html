<div class="wrapper">
    <div class="col col-sm-12">
        <div class="row">
            <div ng-repeat="(dbId, database) in databases">
                <div class="mt2 py2 col col-sm-12 clearfix">
                    <a class="mt2 link float-right" ng-click="show_non_entities[dbId] = !show_non_entities[dbId]" ng-if="database.entities.length > 0">
                        <span ng-if="!show_non_entities[dbId]">Show</span>
                        <span ng-if="show_non_entities[dbId]">Hide</span>
                        other tables</a>
                    <h2>Explore {{database.name}}</h2>
                </div>
                <ul class="clearfix">
                    <li class="border-bottom py2" ng-repeat="table in database.entities">
                        <span class="float-right text-grey-3 mt2">{{table.rows}} rows</span>
                        <h3 class="text-normal text-brand mt2 mb0">
                            <a class="link" href="/explore/table/{{table.id}}">{{table.entity_name}}</a>
                        </h3>
                        <p class="text-grey-3 mt1">{{table.description}}</p>
                    </li>
                </ul>
                <div class="col col-sm-12 mt4" ng-if="show_non_entities[dbId]">
                    <h5 class="text-bold mb2" ng-if="database.entities.length > 0">Other tables</h5>
                    <ul>
                        <li class="border-bottom py1" ng-repeat="table in database.non_entities">
                            <div class="clearfix">
                                <span class="float-right text-grey-3 mt1">{{table.rows}} rows</span>
                                <h4 class="text-normal inline-block">
<<<<<<< HEAD
                                    <a class="link" href="/explore/table/{{table.id}}">{{table.name}}</a>
=======
                                    <a ng-if="table.rows > 0" class="link" cv-org-href="/explore/table/{{table.id}}">
                                        {{table.name}}
                                    </a>
                                    <span ng-if="table.rows === 0">
                                        {{table.name}}
                                    </span>
>>>>>>> 62206c17
                                </h4>
                            </div>
                            <p class="text-grey-3 m0 pb1" ng-if="table.description">{{table.description}}</p>
                        </li>
                    </ul>
                </div>
              </div>
          </div>
      </div>
</div><|MERGE_RESOLUTION|>--- conflicted
+++ resolved
@@ -25,16 +25,12 @@
                             <div class="clearfix">
                                 <span class="float-right text-grey-3 mt1">{{table.rows}} rows</span>
                                 <h4 class="text-normal inline-block">
-<<<<<<< HEAD
-                                    <a class="link" href="/explore/table/{{table.id}}">{{table.name}}</a>
-=======
-                                    <a ng-if="table.rows > 0" class="link" cv-org-href="/explore/table/{{table.id}}">
+                                    <a ng-if="table.rows > 0" class="link" href="/explore/table/{{table.id}}">
                                         {{table.name}}
                                     </a>
                                     <span ng-if="table.rows === 0">
                                         {{table.name}}
                                     </span>
->>>>>>> 62206c17
                                 </h4>
                             </div>
                             <p class="text-grey-3 m0 pb1" ng-if="table.description">{{table.description}}</p>
